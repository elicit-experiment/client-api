# -*- coding: utf-8 -*-
"""
Example testing the video player
"""

import sys
sys.path.append("../")

import pprint

from examples_base import parse_command_line_args
from pyelicit import elicit
from random import shuffle

experiment_URL = 'https://elicit-experiment.com'

##
## MAIN
##

pp = pprint.PrettyPrinter(indent=4)

# get the elicit object to define the experiment
elicit_object = elicit.Elicit(parse_command_line_args())


# Double-check that we have the right user: we need to be admin to create a study
user_admin = elicit_object.assert_admin()

#
# Add a new Study Definition
#

# Define study
study_definition_description = dict(title='Video player test',
                        description="""This is a test of the video player""",
                        version=1,
                        lock_question=1,
                        enable_previous=1,
                        allow_anonymous_users=True,  # allow taking the study without login
                        show_in_study_list=False,  # show in the (public) study list for anonymous protocols
                        footer_label="If you have any questions, you can email {{link|mailto:neuroccny@gmail.com|here}}",
                        redirect_close_on_url=experiment_URL + "/participant",
                        data="Put some data here, we don't really care about it.",
                        principal_investigator_user_id=user_admin.id)


study_object = elicit_object.add_study(study=dict(study_definition=study_definition_description))

#
# Create a Protocol Definition
#

# Define protocol
protocol_definition_descriptiopn = dict(name='This protocol tests the video player',
                               definition_data="whatever you want here",
                               summary="This is a test of the video player",
                               description='This is a test of the video player',
                               active=True)

# Add protocol
protocol_object = elicit_object.add_protocol_definition(protocol_definition=dict(protocol_definition=protocol_definition_descriptiopn),
                                          study_definition_id=study_object.id)


#
# Add users to protocol
#

# Get a list of users who can participate in the study (the ones that have already registered in the system)
users = elicit_object.get_all_users()

# find registered users
study_participants = list(filter(lambda usr: usr.role == 'anonymous_user', users))

# add users to protocol
elicit_object.add_users_to_protocol(study_object, protocol_object, study_participants)

#
# Add Phase Definition
#

# Define phase
phase_definition_description = dict(phase_definition=dict(definition_data="First phase of the experiment"))

# Add phase
phase_object = elicit_object.add_phase_definition(phase_definition=phase_definition_description,
                                    study_definition_id=study_object.id,
                                    protocol_definition_id=protocol_object.id)

#only define a single phase for this experiment
phases = [phase_object]

trials = []



#%% Trial 1: 2 videos on the same page

# Trial definition
trial_definition_specification = dict(trial_definition=dict(name='Multi-video page', definition_data=dict(TrialType='Video page')))
trial_object = elicit_object.add_trial_definition(trial_definition=trial_definition_specification,
                                               study_definition_id=study_object.id,
                                               protocol_definition_id=protocol_object.id,
                                               phase_definition_id=phase_object.id)
# save trial to later define trial orders
trials.append(trial_object)



# Component definition: Header Label
component_definition_description = dict(name='HeaderLabel',
                                        definition_data=dict(
                                                Instruments=[dict(
                                                        Instrument=dict(
                                                                Header=dict(HeaderLabel='{{center|This is a test of multi videos per page}}')))]))

# Component addition: add the component to the trial
component_object = elicit_object.add_component(component=dict(component=component_definition_description),
                                 study_definition_id=study_object.id,
                                 protocol_definition_id=protocol_object.id,
                                 phase_definition_id=phase_object.id,
                                 trial_definition_id=trial_object.id)



# Video 1
butterfly_video_url = 'https://youtu.be/zr9leP_Dcm8'
video_component_definition = dict(name='This video is pausable',
                            definition_data=dict(
                                    Stimuli=[dict(
                                            Label='This video is pausable (smol)',
                                            Type='video/youtube',
                                            Width='50',
                                            Height='50',
                                            IsPausable=True,
                                            URI=butterfly_video_url)]))

component_object = elicit_object.add_component(component=dict(component=video_component_definition),
                                 study_definition_id=study_object.id,
                                 protocol_definition_id=protocol_object.id,
                                 phase_definition_id=phase_object.id,
                                 trial_definition_id=trial_object.id)

#Video 2
butterfly_video_url = 'https://youtu.be/zr9leP_Dcm8'
video_component_definition = dict(name='This video is NOT pausable',
                            definition_data=dict(
                                    Stimuli=[dict(
                                            Label='This video is NOT pausable',
                                            Type='video/youtube',
                                            IsPausable=False,
                                            URI=butterfly_video_url)]))

component_object = elicit_object.add_component(component=dict(component=video_component_definition),
                                 study_definition_id=study_object.id,
                                 protocol_definition_id=protocol_object.id,
                                 phase_definition_id=phase_object.id,
                                 trial_definition_id=trial_object.id)




#%% Trial 2: Single pausable video

# Trial definition
trial_definition_specification = dict(trial_definition=dict(name='Pausable video page', definition_data=dict(TrialType='Video page')))
trial_object = elicit_object.add_trial_definition(trial_definition=trial_definition_specification,
                                               study_definition_id=study_object.id,
                                               protocol_definition_id=protocol_object.id,
                                               phase_definition_id=phase_object.id)

# save trial to later define trial orders
trials.append(trial_object)

# Component definition: Header Label
component_definition_description = dict(name='HeaderLabel',
                                        definition_data=dict(
                                                Instruments=[dict(
                                                        Instrument=dict(
                                                                Header=dict(HeaderLabel='{{center|Pausable video page}}')))]))

# Component addition: add the component to the trial
component_object = elicit_object.add_component(component=dict(component=component_definition_description),
                                 study_definition_id=study_object.id,
                                 protocol_definition_id=protocol_object.id,
                                 phase_definition_id=phase_object.id,
                                 trial_definition_id=trial_object.id)


# Define video component (pausable)
butterfly_video_url = 'https://youtu.be/zr9leP_Dcm8'
video_component_definition = dict(name='This video is pausable',
                            definition_data=dict(
                                    Stimuli=[dict(
                                            Label='This video is pausable',
                                            Type='video/youtube',
                                            IsPausable=True,
                                            URI=butterfly_video_url)]))

#add video component to trial
component_object = elicit_object.add_component(component=dict(component=video_component_definition),
                                 study_definition_id=study_object.id,
                                 protocol_definition_id=protocol_object.id,
                                 phase_definition_id=phase_object.id,
                                 trial_definition_id=trial_object.id)


def video_test(test_name, video_label, video_params):
    #
    # Trial definition
    trial_definition_specification = dict(
        trial_definition=dict(name=test_name, definition_data=dict(TrialType='Video page')))
    trial_object = elicit_object.add_trial_definition(trial_definition=trial_definition_specification,
                                                      study_definition_id=study_object.id,
                                                      protocol_definition_id=protocol_object.id,
                                                      phase_definition_id=phase_object.id)
    # save trial to later define trial orders
    trials.append(trial_object)

    # Component definition: Header Label
    header_component_definition = dict(name='HeaderLabel',
                                            definition_data=dict(
                                                Instruments=[dict(
                                                    Instrument=dict(
                                                        Header=dict(
                                                            HeaderLabel="{{center|%s}}"%test_name)))]))
    # Component addition: add the component to the trial
    elicit_object.add_component(component=dict(component=header_component_definition),
                                               study_definition_id=study_object.id,
                                               protocol_definition_id=protocol_object.id,
                                               phase_definition_id=phase_object.id,
                                               trial_definition_id=trial_object.id)
    # Define video component
    butterfly_video_url = 'https://youtu.be/zr9leP_Dcm8'
    stimulus = dict(
                                              Label=video_label,
                                              Type='video/youtube',
                                              URI=butterfly_video_url);
    stimulus.update(video_params)
    video_component_definition = dict(name=video_label,
                                      definition_data=dict(
                                          Stimuli=[stimulus]))
    print('WUT')
    print(video_component_definition)
    elicit_object.add_component(component=dict(component=video_component_definition),
                                               study_definition_id=study_object.id,
                                               protocol_definition_id=protocol_object.id,
                                               phase_definition_id=phase_object.id,
                                               trial_definition_id=trial_object.id)


#
#%% Trial 3: Single non pausable video
#video_test(test_name='Non-Pausable video page', video_label='This video is NOT pausable', video_params=dict(IsPausable=False))

#
#%% Trial 4: Single replayable video
#video_test(test_name='Replayable video page', video_label='This video is replayable', video_params=dict(IsReplayable=True))

#
#%% Trial 5: Single optional video
video_test(test_name='Optional video page', video_label='This video is optional', video_params=dict(IsOptional=True))

#%% Trial 6: Single optional video
video_test(test_name='NOT Optional video page', video_label='This video is optional', video_params=dict(IsOptional=False))
#
<<<<<<< HEAD
#%% Trial 7: Single replayable (2X) video
video_test(test_name='Replayable video page', video_label='This video is replayable (2 times)', video_params=dict(IsReplayable=True, MaxReplayCount=2))
=======
#%% Trial 6: Single optional video
video_test(test_name='Optional video page', video_label='This video is optional', video_params=dict(IsOptional=False))

#
#%% Trial 7: Single replayable (2X) video
#video_test(test_name='Replayable video page', video_label='This video is replayable (2 times)', video_params=dict(IsReplayable=True, MaxReplayCount=2))
>>>>>>> 872b7bda


#%% Trial 8: End of experiment page

# Trial definition
trial_definition_specification = dict(trial_definition=dict(name='End of experiment', definition_data=dict(TrialType='EOE')))
trial_object = elicit_object.add_trial_definition(trial_definition=trial_definition_specification,
                                               study_definition_id=study_object.id,
                                               protocol_definition_id=protocol_object.id,
                                               phase_definition_id=phase_object.id)

# save trial to later define trial orders
trials.append(trial_object)


# Component definition: Header Label
component_definition_description = dict(name='HeaderLabel',
                            definition_data=dict(
                                    Instruments=[dict(
                                            Instrument=dict(
                                                    Header=dict(HeaderLabel='{{center|Thank you for your participation}}')))]))

# Component addition: add the component to the trial
new_component = elicit_object.add_component(component=dict(component=component_definition_description),
                                 study_definition_id=study_object.id,
                                 protocol_definition_id=protocol_object.id,
                                 phase_definition_id=phase_object.id,
                                 trial_definition_id=trial_object.id)



component_definition_description = dict(name='End of experiment',
                            definition_data=dict(
                                    Instruments=[dict(
                                            Instrument=dict(
                                                    EndOfExperiment=dict()))]))

# Component addition: add the component to the trial
component_object = elicit_object.add_component(component=dict(component=component_definition_description),
                                               study_definition_id=study_object.id,
                                               protocol_definition_id=protocol_object.id,
                                               phase_definition_id=phase_object.id,
                                               trial_definition_id=trial_object.id)
#%% Add Trial Orders to the study

#trail_orders for specific users
for study_participant in study_participants:
    trial_order_specification_user = dict(trial_order=dict(sequence_data=",".join([str(trial.id) for trial in trials]),user_id=study_participant.id))
    print(trial_order_specification_user)
    
    # Trial order addition
    trial_order_object = elicit_object.add_trial_order(trial_order=trial_order_specification_user,
                                                       study_definition_id=study_object.id,
                                                       protocol_definition_id=protocol_object.id,
                                                       phase_definition_id=phase_object.id)
#trail_orders for anonymous users
for anonymous_participant in range(0,10):
    trial_id = [int(trial.id) for trial in trials]
    shuffle(trial_id)

    trial_order_specification_anonymous = dict(trial_order=dict(sequence_data=",".join(map(str,trial_id))))
    print(trial_order_specification_anonymous)
    
    # Trial order addition
    trial_order_object = elicit_object.add_trial_order(trial_order=trial_order_specification_anonymous,
                                                       study_definition_id=study_object.id,
                                                       protocol_definition_id=protocol_object.id,
                                                       phase_definition_id=phase_object.id)
    


#%% Add a new Phase Order

phase_sequence_data = ",".join([str(phase_definition.id) for phase_definition in phases])

phase_order_specification = dict(phase_order=dict(sequence_data=phase_sequence_data,
                                               user_id=user_admin.id))

phase_order_object = elicit_object.add_phase_order(phase_order=phase_order_specification,
                                     study_definition_id=study_object.id,
                                     protocol_definition_id=protocol_object.id)

# print some basic details about the experiment
print('Study id: ' + str(study_object.id))
print('Protocol id: ' + str(str(protocol_object.id)))
print('Phase ids: ' , end='')
for phase_id in range(0, len(phases)):
    print(str(phases[phase_id].id) + ', ', end='')
print('')
print('Trial ids: ' , end='')
for trial_id in range(0, len(trials)):
    print(str(trials[trial_id].id) + ', ', end='')
print('')    

print('Added ' + str(len(study_participants)) + ' users to the protocol')
print('User ids: ', end='')
for user_id in range(0, len(study_participants)):
    print(str(study_participants[user_id].id) + ', ', end='')
print('')

print('Study link: ', end='')
print((experiment_URL + '/studies/' + str(study_object.id) + '/protocols/'  + str(protocol_object.id)))<|MERGE_RESOLUTION|>--- conflicted
+++ resolved
@@ -24,8 +24,8 @@
 elicit_object = elicit.Elicit(parse_command_line_args())
 
 
-# Double-check that we have the right user: we need to be admin to create a study
-user_admin = elicit_object.assert_admin()
+# Double-check that we have the right user: we need to be investigator or admin to create a study
+user_investigator = elicit_object.assert_investigator()
 
 #
 # Add a new Study Definition
@@ -42,7 +42,7 @@
                         footer_label="If you have any questions, you can email {{link|mailto:neuroccny@gmail.com|here}}",
                         redirect_close_on_url=experiment_URL + "/participant",
                         data="Put some data here, we don't really care about it.",
-                        principal_investigator_user_id=user_admin.id)
+                        principal_investigator_user_id=user_investigator.id)
 
 
 study_object = elicit_object.add_study(study=dict(study_definition=study_definition_description))
@@ -92,7 +92,6 @@
 phases = [phase_object]
 
 trials = []
-
 
 
 #%% Trial 1: 2 videos on the same page
@@ -252,11 +251,11 @@
 
 #
 #%% Trial 3: Single non pausable video
-#video_test(test_name='Non-Pausable video page', video_label='This video is NOT pausable', video_params=dict(IsPausable=False))
+video_test(test_name='Non-Pausable video page', video_label='This video is NOT pausable', video_params=dict(IsPausable=False))
 
 #
 #%% Trial 4: Single replayable video
-#video_test(test_name='Replayable video page', video_label='This video is replayable', video_params=dict(IsReplayable=True))
+video_test(test_name='Replayable video page', video_label='This video is replayable', video_params=dict(IsReplayable=True))
 
 #
 #%% Trial 5: Single optional video
@@ -265,18 +264,16 @@
 #%% Trial 6: Single optional video
 video_test(test_name='NOT Optional video page', video_label='This video is optional', video_params=dict(IsOptional=False))
 #
-<<<<<<< HEAD
+
 #%% Trial 7: Single replayable (2X) video
 video_test(test_name='Replayable video page', video_label='This video is replayable (2 times)', video_params=dict(IsReplayable=True, MaxReplayCount=2))
-=======
+
 #%% Trial 6: Single optional video
 video_test(test_name='Optional video page', video_label='This video is optional', video_params=dict(IsOptional=False))
 
 #
 #%% Trial 7: Single replayable (2X) video
-#video_test(test_name='Replayable video page', video_label='This video is replayable (2 times)', video_params=dict(IsReplayable=True, MaxReplayCount=2))
->>>>>>> 872b7bda
-
+video_test(test_name='Replayable video page', video_label='This video is replayable (2 times)', video_params=dict(IsReplayable=True, MaxReplayCount=2))
 
 #%% Trial 8: End of experiment page
 
@@ -352,7 +349,7 @@
 phase_sequence_data = ",".join([str(phase_definition.id) for phase_definition in phases])
 
 phase_order_specification = dict(phase_order=dict(sequence_data=phase_sequence_data,
-                                               user_id=user_admin.id))
+                                               user_id=user_investigator.id))
 
 phase_order_object = elicit_object.add_phase_order(phase_order=phase_order_specification,
                                      study_definition_id=study_object.id,
